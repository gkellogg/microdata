<!DOCTYPE html>
<html lang="en"><head>
  <meta charset="utf-8">
  <title>HTML Microdata</title>

  <link href="https://www.w3.org/StyleSheets/TR/2016/W3C-ED" rel="stylesheet" type="text/css">

  <script src='https://www.w3.org/Tools/respec/respec-w3c-common' async class='remove'></script>
  <script class='remove'>
  var respecConfig = {
    shortName: "microdata",
    specStatus: "ED",
    useExperimentalStyles: true,
    edDraftURI: "https://w3c.github.io/microdata/",
    editors: [{
      name: "Chaals McCathie Nevile",
      mailto: "chaals@yandex-team.ru",
      company: "Yandex / Яндекс",
      companyURL: "http://yandex.com/",
      w3cid: "6222"
    }, {
      name: "Dan Brickley",
      mailto: "danbri@google.com",
      company: "Google, Inc.",
      companyURL: "https://google.com/",
      w3cid: "6350"
    }],
    wg: "Web Platform Working Group",
    wgURI: "https://www.w3.org/WebPlatform/WG/",
    license: 'w3c-software-doc',
    otherLinks: [{
      key: 'Repository',
      data: [{
        value: 'We are on GitHub.',
        href: 'https://github.com/w3c/microdata'
      }, {
        value: 'File a bug.',
        href: 'https://github.com/w3c/microdata/issues'
      }, {
        value: 'Commit history.',
        href: 'https://github.com/w3c/microdata/commits/gh-pages/index.html'
      }]
    },{
      key: 'Mailing list',
      data: [{
        value: 'public-webapps@w3.org',
        href: 'https://lists.w3.org/Archives/Public/public-webapps/'
      }]
    },{
      key: 'Former Editor (Until October 2013)',
      data: [{
        name: "Ian Hickson",
        mailto: "ian@hixie.ch",
        company: "Google, Inc.",
        w3cid: "15392"
      }]
    }],
    wgPatentURI:  "https://www.w3.org/2004/01/pp-impl/83482/status"
  };
  </script>
 </head>

 <body>
 <section id="abstract">
  <p>This specification defines the HTML microdata mechanism. This mechanism allows machine-readable data to be embedded in HTML documents in a style similar to RDFa. It is compatible with JSON, and <em>can</em> be written in a style which is convertible to RDF, although two-way conversion is not lossless.</p>
</section>

<section id="sotd">
  <p>This document is an editor's draft for the <a href="https://www.w3.org/WebPlatform/WG/">Web Platform Working Group</a>, proposed as an update to the <a href="https://www.w3.org/TR/2017/WD-microdata-20170504/">4 May 2017 W3C First Public Working Draft</a>.</p>

  <p>This specification is an extension to HTML. All normative content in the HTML specification, unless specifically overridden by this specification, is intended to be the basis for this specification. [[!HTML52]]</p>

  <!-- where to send feedback (required) -->
  <p>If you wish to make comments regarding this document please
    <a href="https://github.com/w3c/microdata">submit them as github issues</a>. All feedback is welcome, but please note the <a href="https://github.com/w3c/microdata/blob/master/CONTRIBUTING.md">contribution guidelines</a> require agreement to the terms of the W3C Patent Policy for substantive contributions.</p>
</section>

<!--YYY-->
<section id="dependencies">
<h2>Dependencies</h2>
<p>This specification depends on the HTML specification and its extensions for
   definitions of individual HTML elements and attributes. [[!HTML52]][[html-extensions]]</p>

<p>Information expressed as microdata can be converted to JSON, as described in <a href="#json">Section 6.1</a>. Microdata can <em>generally</em> be converted to RDF, as described in <a href="https://www.w3.org/TR/microdata-rdf">Microdata to RDF</a>, but only if an additional set of constraints are applied to the microdata content. [[!JSON]][[microdata-rdf]]</p>

</section>

  <section id="terminology">
  <h2>Terminology</h2>

  <p>For the purposes of this specification, the terms "URL" and "URI" are equivalent.
  The URL specification, and RFC 3986 which uses the term URI, define a <dfn data-lt="url|uri">URL</dfn>,
  <dfn>valid URL</dfn>, and <dfn>absolute URL</dfn>. [[RFC3986]][[URL]]<p>
  <p>A <dfn>valid absolute URL</dfn> is an <a>absolute URL</a> which is <a data-lt="valid URL">valid</a>.
  To <dfn>resolve a URL</dfn> means to convert it to its <a data-lt="absolute URL">absolute form</a>,
  taking into account the address of the document in which it is found.<!-- and base elements, or not? --></p>

  <p>DOM 4.1 defines <dfn id="tree-order">tree order</dfn>. [[!DOM41]]</p><!-- and this spec uses it once… -->

  <p>This specification relies on the HTML specification to define the individual the following terms: [[!HTML52]]</p>

<<<<<<< HEAD
  <p>HTML defines the terms <dfn>space characters</dfn>, <dfn>split a string on spaces</dfn>,
  and <dfn id="prefix-match">prefix match</dfn>.</p>

  <p>HTML defines the meaning of the term <dfn>HTML elements</dfn>, as
  well as all the elements referenced in this specification. In the context of content models it defines the terms
  <dfn>flow content</dfn> and <dfn>phrasing content</dfn>. It also defines what an element's
  <dfn>ID</dfn> or <dfn id="language">language</dfn> is in HTML.</p>

  <p>HTML defines a set of <dfn>global attributes</dfn> and the concepts of a <dfn>boolean attribute</dfn>, and an
  <dfn>unordered set of unique space-separated tokens</dfn>,
  </p>

  <p>HTML defines what <dfn id="the-document's-current-address">the document's current address</dfn>
  is.</p>

=======
  <ul>
   <li><dfn>space characters</dfn></dt>, <dfn>split a string on spaces</dfn>, and an
     <dfn>unordered set of unique space-separated tokens</dfn>.</li>
   <li><dfn>HTML elements</dfn>, <dfn>global attributes</dfn>, <dfn>boolean attribute</dfn>.</li>
   <li>An element's <dfn>ID</dfn> and <dfn id="language">language</dfn>.</li>
   <li><dfn>flow content</dfn> and <dfn>phrasing content</dfn>.</li>
  </ul>
>>>>>>> 2ef53532

  </section>


  <section id="conformance">

  <p>Requirements phrased in the imperative as part of algorithms (such as "strip any leading space
  characters" or "return false and abort these steps") are to be interpreted with the meaning of the
  key word ("must", "should", "may", etc) used in introducing the algorithm.</p>

  <div class="example">

   <p>For example, were the spec to say:</p>

   <pre>To eat an orange, the user must:
1. Peel the orange.
2. Separate each slice of the orange.
3. Eat the orange slices.</pre>

   <p>...it would be equivalent to the following:</p>

   <pre>To eat an orange:
1. The user must peel the orange.
2. The user must separate each slice of the orange.
3. The user must eat the orange slices.</pre>

   <p>Here the key word is "must".</p>

   <p>The former (imperative) style is generally preferred in this specification for stylistic
   reasons.</p>

  </div>

  <p>Conformance requirements phrased as algorithms or specific steps may be implemented in any
  manner, so long as the end result is equivalent. (In particular, the algorithms defined in this
  specification are intended to be easy to follow, and not intended to be performant.)</p>

</section>

<section id="sec-navigation-timing">
<h2>Introduction</h2>

<section id="overview">
<h3>Overview</h3>

  <p><i>This section is non-normative.</i></p>
  <p>Sometimes, it is desirable to annotate content with specific machine-readable labels, e.g. to
  allow generic scripts to provide services that are customised to the page, or to enable content
  from a variety of cooperating authors to be processed by a single script in a consistent
  manner.</p>

  <p>For this purpose, authors can use the microdata features described in this section. Microdata
  allows nested groups of name-value pairs to be added to documents, in parallel with the existing
  content.</p>
</section>

<section id="the-basic-syntax">
<h3>The basic syntax</h3>

  <p><i>This section is non-normative.</i></p>
  <p>At a high level, microdata consists of a group of name-value pairs. The groups are called
  <a data-lt="concept item">items</a>, and each name-value pair is a property. Items and properties
  are represented by regular elements.</p>

  <p>To create an item, the <code><a>itemscope</a></code> attribute is used.</p>

  <p>To add a property to an item, the
  <code><a>itemprop</a></code> attribute is used
  on one of the <a data-lt="concept item">item's</a> descendants.</p>

  <div class="example">

   <p>Here there are two items, each of which has the property "name":</p>

   <pre>&lt;div itemscope&gt;
 &lt;p&gt;My name is &lt;span itemprop="name"&gt;Elizabeth&lt;/span&gt;.&lt;/p&gt;
&lt;/div&gt;

&lt;div itemscope&gt;
 &lt;p&gt;My name is &lt;span itemprop="name"&gt;Daniel&lt;/span&gt;.&lt;/p&gt;
&lt;/div&gt;</pre>

  </div>

  <p>Markup without microdata attributes has no effect on microdata.</p>

  <div class="example">

   <p>These two examples are exactly equivalent, at a microdata level, as the previous two examples
   respectively:</p>

   <pre>&lt;div itemscope&gt;
 &lt;p&gt;My &lt;em&gt;name&lt;/em&gt; is &lt;span itemprop="name"&gt;E&lt;strong&gt;liz&lt;/strong&gt;abeth&lt;/span&gt;.&lt;/p&gt;
&lt;/div&gt;

&lt;section&gt;
 &lt;div itemscope&gt;
  &lt;aside&gt;
   &lt;p&gt;My name is &lt;span itemprop="name"&gt;&lt;a href="/?user=daniel"&gt;Daniel&lt;/a&gt;&lt;/span&gt;.&lt;/p&gt;
  &lt;/aside&gt;
 &lt;/div&gt;
&lt;/section&gt;</pre>

  </div>

  <p>Properties generally have values that are strings.</p>

  <div class="example">

   <p>Here the item has three properties:</p>

   <pre>&lt;div itemscope&gt;
 &lt;p&gt;My name is &lt;span itemprop="name"&gt;Neil&lt;/span&gt;.&lt;/p&gt;
 &lt;p&gt;My band is called &lt;span itemprop="band"&gt;Four Parts Water&lt;/span&gt;.&lt;/p&gt;
 &lt;p&gt;I am &lt;span itemprop="nationality"&gt;British&lt;/span&gt;.&lt;/p&gt;
&lt;/div&gt;</pre>

  </div>

  <p>When a string value is a <a href="#url">URL</a>, it is expressed using the <code>a</code> element and
  its <code title="attr-hyperlink-href">href</code> attribute, the <code>img</code> element and its
  <code title="attr-img-src">src</code> attribute, or other elements that link to or embed external
  resources.</p>

  <div class="example">

   <p>In this example, the item has one property, "image", whose value is a URL:</p>

   <pre>&lt;div itemscope&gt;
 &lt;img itemprop="image" src="google-logo.png" alt="Google"&gt;
&lt;/div&gt;</pre>

  </div>

  <p>When a string value is in some machine-readable format unsuitable
  for human consumption, it is expressed using the <code title="attr-data-value">value</code> attribute of the
  <code>data</code> element, with the human-readable version given in
  the element's contents.</p>

  <div class="example">

   <p>Here, there is an item with a property whose value is a product identifier. The identifier is not
   human-friendly, so the product's name is used as the human-visible text instead.</p>

   <pre>&lt;h1 itemscope&gt;
 &lt;data itemprop="product-id" value="9678AOU879"&gt;The Instigator 2000&lt;/data&gt;
&lt;/h1&gt;</pre>

  </div>

  <p>For numeric data, the <code>meter</code> element and its <code title="attr-meter-value">value</code> attribute
  can be used instead.</p>

  <div class="example">

   <p>Here a rating is given using a <code>meter</code> element.</p>

   <pre>&lt;div itemscope itemtype="http://schema.org/Product"&gt;
 &lt;span itemprop="name"&gt;Panasonic White 60L Refrigerator&lt;/span&gt;
 &lt;img src="panasonic-fridge-60l-white.jpg" alt=""&gt;
  &lt;div itemprop="aggregateRating"
       itemscope itemtype="http://schema.org/AggregateRating"&gt;
   &lt;meter itemprop="ratingValue" min=0 value=3.5 max=5&gt;Rated 3.5/5&lt;/meter&gt;
   (based on &lt;span itemprop="reviewCount"&gt;11&lt;/span&gt; customer reviews)
  &lt;/div&gt;
&lt;/div&gt;</pre>

  </div>

  <p>Similarly, for date- and time-related data, the <code>time</code> element and its
  <code>datetime</code> attribute can be used instead.</p>

  <div class="example">

   <p>In this example, the item has one property, "birthday", whose value is a date:</p>

   <pre>&lt;div itemscope&gt;
 I was born on &lt;time itemprop="birthday" datetime="2009-05-10"&gt;May 10th 2009&lt;/time&gt;.
&lt;/div&gt;</pre>

  </div>

  <p>Properties can also themselves be groups of name-value pairs, by putting the
  <code><a>itemscope</a></code> attribute
  on the element that declares the property.</p>

  <p>Items that are not part of others are called <a data-lt="top-level microdata item">top-level microdata items</a>.</p>

  <div class="example">

   <p>In this example, the outer item represents a person, and the inner one represents a band:</p>

   <pre>&lt;div itemscope&gt;
 &lt;p&gt;Name: &lt;span itemprop="name"&gt;Amanda&lt;/span&gt;&lt;/p&gt;
 &lt;p&gt;Band: &lt;span itemprop="band" itemscope&gt; &lt;span itemprop="name"&gt;Jazz Band&lt;/span&gt; (&lt;span itemprop="size"&gt;12&lt;/span&gt; players)&lt;/span&gt;&lt;/p&gt;
&lt;/div&gt;</pre>

   <p>The outer item here has two properties, "name" and "band". The "name" is "Amanda", and the
   "band" is an item in its own right, with two properties, "name" and "size". The "name" of the
   band is "Jazz Band", and the "size" is "12".</p>

   <p>The outer item in this example is a top-level microdata item.</p>

  </div>

  <p>Properties that are not descendants of the element with the
  <code><a>itemscope</a></code> attribute
  can be associated with the <a data-lt="concept item">item</a> using the
  <code><a>itemref</a></code> attribute.
  This attribute takes a list of <a>ID</a>s of elements to crawl in addition to crawling the children of
  the element with the <code><a>itemscope</a></code> attribute.</p>

  <div class="example">

   <p>This example is the same as the previous one, but all the properties are separated from their
   <a data-lt="concept item">items</a>:</p>

   <pre>&lt;div itemscope id="amanda" itemref="a b"&gt;&lt;/div&gt;
&lt;p id="a"&gt;Name: &lt;span itemprop="name"&gt;Amanda&lt;/span&gt;&lt;/p&gt;
&lt;div id="b" itemprop="band" itemscope itemref="c"&gt;&lt;/div&gt;
&lt;div id="c"&gt;
 &lt;p&gt;Band: &lt;span itemprop="name"&gt;Jazz Band&lt;/span&gt;&lt;/p&gt;
 &lt;p&gt;Size: &lt;span itemprop="size"&gt;12&lt;/span&gt; players&lt;/p&gt;
&lt;/div&gt;</pre>

   <p>This gives the same result as the previous example. The first item has two properties, "name",
   set to "Amanda", and "band", set to another item. That second item has two further properties,
   "name", set to "Jazz Band", and "size", set to "12".</p>

  </div>

  <p>An <a data-lt="concept item">item</a> can have multiple properties with the same name and
  different values.</p>

  <div class="example">

   <p>This example describes an ice cream, with two flavors:</p>

   <pre>&lt;div itemscope&gt;
 &lt;p&gt;Flavors in my favorite ice cream:&lt;/p&gt;
 &lt;ul&gt;
  &lt;li itemprop="flavor"&gt;Lemon sorbet&lt;/li&gt;
  &lt;li itemprop="flavor"&gt;Apricot sorbet&lt;/li&gt;
 &lt;/ul&gt;
&lt;/div&gt;</pre>

   <p>This thus results in an item with two properties, both "flavor", having the values "Lemon
   sorbet" and "Apricot sorbet".</p>

  </div>

  <p>An element introducing a property can also introduce multiple properties at once, to avoid
  duplication when some of the properties have the same value.</p>

  <div class="example">

   <p>Here we see an item with two properties, "favorite-color" and "favorite-fruit", both set to
   the value "orange":</p>

   <pre>&lt;div itemscope&gt;
 &lt;span itemprop="favorite-color favorite-fruit"&gt;orange&lt;/span&gt;
&lt;/div&gt;</pre>

  </div>

  <p>It's important to note that there is no relationship between the microdata and the content of
  the document where the microdata is marked up.</p>

  <div class="example">

   <p>There is no semantic difference, for instance, between the following two examples:</p>

   <pre>&lt;figure&gt;
 &lt;img src="castle.jpeg"&gt;
 &lt;figcaption&gt;&lt;span itemscope&gt;&lt;span itemprop="name"&gt;The Castle&lt;/span&gt;&lt;/span&gt; (1986)&lt;/figcaption&gt;
&lt;/figure&gt;</pre>

   <pre>&lt;span itemscope&gt;&lt;meta itemprop="name" content="The Castle"&gt;&lt;/span&gt;
&lt;figure&gt;
 &lt;img src="castle.jpeg"&gt;
 &lt;figcaption&gt;The Castle (1986)&lt;/figcaption&gt;
&lt;/figure&gt;</pre>

   <p>Both have a figure with a caption, and both, completely unrelated to the figure, have an item
   with a name-value pair with the name "name" and the value "The Castle".
   In neither case is the image in any way associated with the item.</p>

  </div>

</section>

<section id="typed-items">
<h3>Typed items</h3>

  <p><i>This section is non-normative.</i></p>
  <p>The examples in the previous section show how information could be marked up on a page that
  doesn't expect its microdata to be re-used. Microdata is most useful, though, when it is used in
  contexts where other authors and readers are able to cooperate to make new uses of the markup.</p>

  <p>For this purpose, it is necessary to give each <a data-lt="concept item">item</a> a type,
  such as "http://example.com/person", or "http://example.org/cat", or "http://band.example.net/".
  Types are identified as <a data-lt="URL">URLs</a>.</p>

  <p>The type for an <a data-lt="concept item">item</a> is given as the value of an
  <code><a>itemtype</a></code> attribute on the same element as the
  <code><a>itemscope</a></code> attribute.</p>

  <div class="example">

   <p>Here, the item's type is "http://example.org/animals#cat":</p>

<pre>&lt;section itemscope itemtype="http://example.org/animals#cat"&gt;
 &lt;h1 itemprop="name"&gt;Hedral&lt;/h1&gt;
 &lt;p itemprop="desc"&gt;Hedral is a male american domestic
 shorthair, with a fluffy black fur with white paws and belly.&lt;/p&gt;
 &lt;img itemprop="img" src="hedral.jpeg" alt="" title="Hedral, age 18 months"&gt;
&lt;/section&gt;</pre>

   <p>In this example the "http://example.org/animals#cat" item has three properties, a "name"
   ("Hedral"), a "desc" ("Hedral is..."), and an "img" ("hedral.jpeg").</p>

  </div>

  <p>The type gives the context for the properties, thus selecting a vocabulary: a property named
  "class" given for an item with the type "http://census.example/person" might refer to the economic
  class of an individual, while a property named "class" given for an item with the type
  "http://example.com/school/teacher" might refer to the classroom a teacher has been assigned.
  Several types can share a vocabulary. For example, the types
  "<code>http://example.org/people/teacher</code>" and "<code>http://example.org/people/engineer</code>"
  could be defined to use the same vocabulary
  (though maybe some properties would not be especially useful in both cases, e.g. maybe the
  "<code>http://example.org/people/engineer</code>" type might not typically be used with the
  "<code>classroom</code>" property). Multiple types defined to use the same vocabulary can
  be given for a single item by listing the URLs as a space-separated list in the attribute' value.
  An item cannot be given two types if they do not use the same vocabulary, however.</p>

</section>

<section id="global-identifiers-for-items">
<h3>Global identifiers for items</h3>

  <p><i>This section is non-normative.</i></p>
  <p>Sometimes, an <a data-lt="concept item">item</a> gives information about a topic that has a
  global identifier. For example, books can be identified by their ISBN number.</p>

  <p>Vocabularies (as identified by the <code><a>itemtype</a></code> attribute) can
  be designed such that <a data-lt="concept item">items</a> get associated with their global
  identifier in an unambiguous way by expressing the global identifiers as <a data-lt="URL">URLs</a> given in
  an <code><a>itemid</a></code> attribute.</p>

  <p>The exact meaning of the <a data-lt="URL">URLs</a> given in
  <code><a>itemid</a></code> attributes depends on the vocabulary used.</p>

  <div class="example">

   <p>Here, an item is talking about a particular book:</p>

<pre>&lt;dl itemscope
    itemtype="http://vocab.example.net/book"
    <strong>itemid="urn:isbn:0-330-34032-8"</strong>&gt;
 &lt;dt&gt;Title
 &lt;dd itemprop="title"&gt;The Reality Dysfunction
 &lt;dt&gt;Author
 &lt;dd itemprop="author"&gt;Peter F. Hamilton
 &lt;dt&gt;Publication date
 &lt;dd&gt;&lt;time itemprop="pubdate" datetime="1996-01-26"&gt;26 January 1996&lt;/time&gt;
&lt;/dl&gt;</pre>

   <p>The "<code>http://vocab.example.net/book</code>" vocabulary in this example would
   define that the <code><a>itemid</a></code> attribute takes a
   <code>urn:</code> <a href="#url">URL</a> pointing to the ISBN of the book.</p>

  </div>

</section>

<section id="selecting-names-when-defining-vocabularies">
<h3>Selecting names when defining vocabularies</h3>

  <p><i>This section is non-normative.</i></p>
  <p>Using microdata means using a vocabulary. For some purposes, an ad-hoc vocabulary is adequate.
  For others, a vocabulary will need to be designed. Where possible, authors are encouraged to
  re-use existing vocabularies, as this makes content re-use easier.</p>

  <p>When designing new vocabularies, identifiers can be created either using
  <a>URL</a>s, or, for properties, as plain words (with no dots or colons). For URLs,
  conflicts with other vocabularies can be avoided by only using identifiers that correspond to
  pages that the author has control over.</p>

  <div class="example">

   <p>For instance, if Jon and Adam both write content at <code>example.com</code>, at
   <code>http://example.com/~jon/...</code> and <code>http://example.com/~adam/...</code> respectively, then
   they could select identifiers of the form
   "http://example.com/~jon/name" and "http://example.com/~adam/name"
   respectively.</p>

  </div>

  <p>Properties whose names are just plain words can only be used within the context of the types
  for which they are intended; properties named using URLs can be reused in items of any type. If an
  item has no type, and is not part of another item, then if its properties have names that are just
  plain words, they are not intended to be globally unique, and are instead only intended for
  limited use. Generally speaking, authors are encouraged to use either properties with globally
  unique names (URLs) or ensure that their items are typed.</p>

  <div class="example">

   <p>Here, an item is an "http://example.org/animals#cat", and most of the properties have names
   that are words defined in the context of that type. There are also a few additional properties
   whose names come from other vocabularies.</p>

<pre>&lt;section itemscope itemtype="http://example.org/animals#cat"&gt;
 &lt;h1 itemprop="name http://example.com/fn"&gt;Hedral&lt;/h1&gt;
 &lt;p itemprop="desc"&gt;Hedral is a male american domestic
 shorthair, with a fluffy &lt;span
 itemprop="http://example.com/color"&gt;black&lt;/span&gt; fur with &lt;span
 itemprop="http://example.com/color"&gt;white&lt;/span&gt; paws and belly.&lt;/p&gt;
 &lt;img itemprop="img" src="hedral.jpeg" alt="" title="Hedral, age 18 months"&gt;
&lt;/section&gt;</pre>

   <p>This example has one item with the type "http://example.org/animals#cat" and the following
   properties:</p>

   <table>
    <thead>
     <tr>
      <td>Property
      </td><td>Value
    </td></tr></thead><tbody>
     <tr>
      <td>name
      </td><td>Hedral
     </td></tr><tr>
      <td>http://example.com/fn
      </td><td>Hedral
     </td></tr><tr>
      <td>desc
      </td><td>Hedral is a male american domestic shorthair, with a fluffy black fur with white paws and belly.
     </td></tr><tr>
      <td>http://example.com/color
      </td><td>black
     </td></tr><tr>
      <td>http://example.com/color
      </td><td>white
     </td></tr><tr>
      <td>img
      </td><td>.../hedral.jpeg
   </td></tr></tbody></table>

  </div>
</section>
</section>

<section id="encoding-microdata">
<h2>Encoding microdata</h2>

<section id="the-microdata-model">
<h3>The microdata model</h3>

  <p>The microdata model consists of groups of name-value pairs known as <a data-lt="concept item">items</a>.</p>

  <p>Each group is known as an <a data-lt="concept item">item</a>. Each
  <a data-lt="concept item">item</a> can have <a href="#item-types">item types</a>,
  a <a href="#global-identifier">global identifier</a> (if the vocabulary specified by the <a href="#item-types">item types</a>
  <a href="#support-global-identifiers-for-items">support global identifiers for items</a>), and a list of name-value pairs.
  Each name in the name-value pair is known as a <a data-lt="item properties">property</a>,
  and each <a data-lt="item properties">property</a> has one or more <a data-lt="property value">values</a>.
  Each <a data-lt="property value">value</a> is either a string or itself a group of name-value pairs
  (an <a data-lt="concept item">item</a>).
  The names are unordered relative to each other, but if a particular name has multiple values, they do have a relative order.</p>
</section>

<section id="items">
<h3>Items</h3>

  <p>Every <a href="#html-elements" title="HTML elements">HTML element</a> may have an
  <dfn><code>itemscope</code></dfn> attribute specified.
  The <code><a>itemscope</a></code> attribute is a <a>boolean attribute</a>.</p>

  <p>An element with the <code><a>itemscope</a></code> attribute specified
  creates a new <dfn data-lt="concept item">item</dfn>, a group of name-value pairs.</p>

  <hr>

  <p>Elements with an <code><a>itemscope</a></code> attribute may have an
  <dfn><code>itemtype</code></dfn> attribute specified, to give the
  <a href="#item-types">item types</a> of the <a data-lt="concept item">item</a>.</p>

  <p>The <code><a>itemtype</a></code> attribute, if specified, must have a value that
  is an <a>unordered set of unique space-separated tokens</a> that are
  <span>case-sensitive</span>, each of which is a <a>valid absolute
  URL</a>, and all of which are defined to use the same vocabulary. The attribute's value must
  have at least one token.</p>

  <p>The <dfn id="item-types">item types</dfn> of an <a data-lt="concept item">item</a> are the tokens obtained
  by <a data-lt="split a string on spaces">splitting the element's <code>itemtype</code> attribute's value on spaces</a>.
  If the <code><a>itemtype</a></code> attribute is missing or parsing it
  in this way finds no tokens, the <a data-lt="concept item">item</a> is said to have no
  <a href="#item-types">item types</a>.</p>

  <p>The <a href="#item-types">item types</a> must all be types defined in <span title="other applicable
  specifications">applicable specifications</span> and must all be defined to use the same
  vocabulary.</p>


   <p>Except if otherwise specified by that specification, the <a data-lt="URL">URLs</a> given
   as the <a href="#item-types">item types</a> should not be automatically dereferenced.</p>

   <p class="note">A specification could define that its <a href="#item-types" title="item types">item type</a>
   can be derefenced to provide the user with help information, for example. In fact, vocabulary
   authors are encouraged to provide useful information at the given <a href="#url">URL</a>.</p>

   <p><a href="#item-types">Item types</a> are opaque identifiers, and user agents must not dereference unknown
   <a href="#item-types">item types</a>, or otherwise deconstruct them, in order to determine how to process
   <a data-lt="concept item">items</a> that use them.</p>


  <p>The <code><a>itemtype</a></code> attribute must not be specified on elements
  that do not have an <code><a>itemscope</a></code> attribute specified.</p>

  <hr>

  <p>An <a data-lt="concept item">item</a> is said to be a <dfn>typed item</dfn>
  when either it has an <a href="#item-types" title="item types">item type</a>, or it is the
  <a data-lt="property value">value</a> of a <a data-lt="item properties">property</a> of a <a>typed item</a>.
  The <dfn id="relevant-types">relevant types</dfn> for a <a>typed item</a> is the
  <a data-lt="concept item">item</a>'s <a href="#item-types">item types</a>, if it has any,
  or else is the <a href="#relevant-types">relevant types</a> of the <a data-lt="concept item">item</a>
  for which it is a <a data-lt="item properties">property</a>'s <a data-lt="property value">value</a>.</p>

  <hr>

  <p>Elements with an <code><a>itemscope</a></code> attribute and an
  <code><a>itemtype</a></code> attribute that references a vocabulary
  that is defined to <dfn id="support-global-identifiers-for-items">support global identifiers for items</dfn>
  may also have an <dfn><code>itemid</code></dfn> attribute specified,
  to give a global identifier for the <a data-lt="concept item">item</a>,
  so that it can be related to other <a data-lt="concept item">items</a> on pages elsewhere on the Web.</p>

  <p>The <code><a>itemid</a></code> attribute, if specified, must have a value that is
  a <a>valid URL</a> potentially surrounded by <a>space characters</a>.</p>

  <p>The <dfn id="global-identifier">global identifier</dfn> of an <a data-lt="concept item">item</a>
  is the value of its element's <code><a>itemid</a></code> attribute, if it has one,
  <a href="#resolve-a-url" title="resolve a url">resolved</a> relative to the element on which the attribute is specified.
  If the <code><a>itemid</a></code> attribute is missing or if resolving it fails, it
  is said to have no <a href="#global-identifier">global identifier</a>.</p>

  <p>The <code><a>itemid</a></code> attribute must not be specified on elements
  that do not have both an <code><a>itemscope</a></code> attribute and an
  <code><a>itemtype</a></code> attribute specified, and must not be specified
  on elements with an <code><a>itemscope</a></code> attribute whose
  <code><a>itemtype</a></code> attribute specifies a vocabulary that does not
  <a href="#support-global-identifiers-for-items">support global identifiers for items</a>,
  as defined by that vocabulary's specification.</p>

  <p>The exact meaning of a <a href="#global-identifier">global identifier</a> is determined by the vocabulary's
  specification. It is up to such specifications to define whether multiple items with the same
  global identifier (whether on the same page or on different pages) are allowed to exist, and what
  the processing rules for that vocabulary are with respect to handling the case of multiple items
  with the same <a>global identifier</a>.</p>

  <hr>

  <p>Elements with an <code><a>itemscope</a></code> attribute may have an
  <dfn><code>itemref</code></dfn> attribute specified, to give a list of additional
  elements to crawl to find the name-value pairs of the <a data-lt="concept item">item</a>.</p>

  <p>The <code><a>itemref</a></code> attribute, if specified, must have a value that
  is an <a>unordered set of unique space-separated tokens</a> that are
  <span>case-sensitive</span>, consisting of <a>ID</a>s of elements in the same document.</p>

  <p>The <code><a>itemref</a></code> attribute must not be specified on elements that
  do not have an <code><a>itemscope</a></code> attribute specified.</p>

  <p class="note">The <code><a>itemref</a></code> attribute is not part of the
  microdata data model. It is merely a syntactic construct to aid authors in adding annotations to
  pages where the data to be annotated does not follow a convenient tree structure. For example, it
  allows authors to mark up data in a table so that each column defines a separate
  <a data-lt="concept item">item</a>, while keeping the properties in the cells.</p>

  <div class="example">

   <p>This example shows a simple vocabulary used to describe the products of a model railway
   manufacturer. The vocabulary has just five property names:</p>

   <dl>
    <dt>product-code</dt>
    <dd>An integer that names the product in the manufacturer's catalog.</dd>
    <dt>name</dt>
    <dd>A brief description of the product.</dd>
    <dt>scale</dt>
    <dd>One of "HO", "1", or "Z" (potentially with leading or trailing
    whitespace), indicating the scale of the product.</dd>
    <dt>digital</dt>
    <dd>If present, one of "Digital", "Delta", or "Systems"
    (potentially with leading or trailing whitespace) indicating that
    the product has a digital decoder of the given type.</dd>
    <dt>track-type</dt>
    <dd>For track-specific products, one of "K", "M", "C" (potentially
    with leading or trailing whitespace) indicating the type of track
    for which the product is intended.</dd>
   </dl>

   <p>This vocabulary has four defined <a href="#item-types">item types</a>:</p>

   <dl>
    <dt>http://md.example.com/loco</dt>
    <dd>Rolling stock with an engine</dd>
    <dt>http://md.example.com/passengers</dt>
    <dd>Passenger rolling stock</dd>
    <dt>http://md.example.com/track</dt>
    <dd>Track pieces</dd>
    <dt>http://md.example.com/lighting</dt>
    <dd>Equipment with lighting</dd>
   </dl>

   <p>Each <a data-lt="concept item">item</a> that uses this vocabulary can be given one or more
   of these types, depending on what the product is.</p>

   <p>Thus, a locomotive might be marked up as:</p>

<pre>&lt;dl itemscope itemtype="http://md.example.com/loco
                        http://md.example.com/lighting"&gt;
 &lt;dt&gt;Name:
 &lt;dd itemprop="name"&gt;Tank Locomotive (DB 80)
 &lt;dt&gt;Product code:
 &lt;dd itemprop="product-code"&gt;33041
 &lt;dt&gt;Scale:
 &lt;dd itemprop="scale"&gt;HO
 &lt;dt&gt;Digital:
 &lt;dd itemprop="digital"&gt;Delta
&lt;/dl&gt;</pre>

   <p>A turnout lantern retrofit kit might be marked up as:</p>

   <pre>&lt;dl itemscope itemtype="http://md.example.com/track
                       http://md.example.com/lighting"&gt;
 &lt;dt&gt;Name:
 &lt;dd itemprop="name"&gt;Turnout Lantern Kit
 &lt;dt&gt;Product code:
 &lt;dd itemprop="product-code"&gt;74470
 &lt;dt&gt;Purpose:
 &lt;dd&gt;For retrofitting 2 &lt;span itemprop="track-type"&gt;C&lt;/span&gt; Track
 turnouts. &lt;meta itemprop="scale" content="HO"&gt;
&lt;/dl&gt;</pre>

   <p>A passenger car with no lighting might be marked up as:</p>

   <pre>&lt;dl itemscope itemtype="http://md.example.com/passengers"&gt;
 &lt;dt&gt;Name:
 &lt;dd itemprop="name"&gt;Express Train Passenger Car (DB Am 203)
 &lt;dt&gt;Product code:
 &lt;dd itemprop="product-code"&gt;8710
 &lt;dt&gt;Scale:
 &lt;dd itemprop="scale"&gt;Z
&lt;/dl&gt;</pre>

   <p>Great care is necessary when creating new vocabularies. Often, a hierarchical approach to
   types can be taken that results in a vocabulary where each item only ever has a single type,
   which is generally much simpler to manage.</p>

  </div>

</section>

<section id="names:-the-itemprop-attribute">
<h3>Names: the <dfn data-lt="attr-itemprop"><code>itemprop</code></dfn> attribute</h3>

  <p>Every <a href="#html-elements" title="HTML elements">HTML element</a> may have an 
  <code><a>itemprop</a></code> attribute specified, if doing so
  <a data-lt="item properties">adds one or more properties</a> to one or more
  <a data-lt="concept item">items</a> (as defined below).</p>

  <p>The <code><a>itemprop</a></code> attribute, if specified,
  must have a value that is an
  <a>unordered set of unique space-separated tokens</a> that are
  <span>case-sensitive</span>, representing the names of the name-value pairs that it adds. The
  attribute's value must have at least one token.</p>

  <p>Each token must be either:</p>

  <ul>

   <li>If the item is a <a>typed item</a>: a <dfn>defined property name</dfn>
   allowed in this situation according to the specification that defines the <a href="#relevant-types">relevant types</a>
   for the item, or</li>

   <li>A <a >valid absolute URL</a> defined as an item property name
   allowed in this situation by a vocabulary specification, or</li>

   <li>A <a >valid absolute URL</a>, used as a proprietary item property name
   (i.e. one used by the author for private purposes, not defined in a public specification), or</li>

   <li>If the item is not a <a>typed item</a>: a string that contains no "." (U+002E) characters
   and no ":" (U+003A) characters, used as a proprietary item property name
   (i.e. one used by the author for private purposes, not defined in a public specification).</li>

  </ul>

  <p>Specifications that introduce <a data-lt="defined property name">defined property names</a>
  must ensure all such property names contain no "." (U+002E) characters, no ":" (U+003A) characters,
  and no <a>space characters</a> (defined in [[!HTML52]] as U+0020, U+0009, U+000A, U+000C, and U+000D).</p>

  <p>When an element with an <code><a>itemprop</a></code> attribute <a data-lt="item properties">adds a property</a>
  to multiple <a data-lt="concept item">items</a>, the requirement above regarding the tokens applies for each
  <a data-lt="concept item">item</a> individually.</p>

  <div class="example">

     <p>For the following code:</p>

<pre><code>&lt;div itemscope itemtype="http://example.com/a"&gt; &lt;ref refid="x"&gt; &lt;/div&gt;
&lt;div itemscope itemtype="http://example.com/b"&gt; &lt;ref refid="x"&gt; &lt;/div&gt;
&lt;meta id="x" itemprop="z" content=""&gt;</code></pre>

     <p>The author should be certain that <samp>z</samp> is valid for both the
     http://example.com/a and http://example.com/b vocabularies.</p>

  </div>

  <p>The <dfn>property names</dfn> of an element are the tokens that the element's
  <code><a>itemprop</a></code> attribute is found to contain
  when its value is <a data-lt="split a string on spaces">split on spaces</a>,
  with the order preserved but with duplicates removed leaving only the first occurrence of each name.</p>

  <p>Within an <a data-lt="concept item">item</a>, the properties are unordered with respect to
  each other, except for properties with the same name, which are ordered in the order they are
  given by the algorithm that defines <a href="#the-properties-of-an-item">the properties of an item</a>.</p>

  <div class="example">

   <p>In the following example, the "a" property has the values "1" and "2", <em>in that order</em>,
   but whether the "a" property comes before the "b" property or not is not important:</p>

   <pre>&lt;div itemscope&gt;
 &lt;p itemprop="a"&gt;1&lt;/p&gt;
 &lt;p itemprop="a"&gt;2&lt;/p&gt;
 &lt;p itemprop="b"&gt;test&lt;/p&gt;
&lt;/div&gt;</pre>

   <p>Thus, the following is equivalent:</p>

   <pre>&lt;div itemscope&gt;
 &lt;p itemprop="b"&gt;test&lt;/p&gt;
 &lt;p itemprop="a"&gt;1&lt;/p&gt;
 &lt;p itemprop="a"&gt;2&lt;/p&gt;
&lt;/div&gt;</pre>

   <p>As is the following:</p>

   <pre>&lt;div itemscope&gt;
 &lt;p itemprop="a"&gt;1&lt;/p&gt;
 &lt;p itemprop="b"&gt;test&lt;/p&gt;
 &lt;p itemprop="a"&gt;2&lt;/p&gt;
&lt;/div&gt;</pre>

   <p>And the following:</p>

   <pre>&lt;div id="x"&gt;
 &lt;p itemprop="a"&gt;1&lt;/p&gt;
&lt;/div&gt;
&lt;div itemscope itemref="x"&gt;
 &lt;p itemprop="b"&gt;test&lt;/p&gt;
 &lt;p itemprop="a"&gt;2&lt;/p&gt;
&lt;/div&gt;
</pre>

  </div>

</section>

<section id="values">
<h3>Values</h3>

  <p>The <dfn>property value</dfn> of a name-value pair added by an
  element with an <code><a>itemprop</a></code> attribute
  is as given for the first matching case in the following list:</p>

  <dl class="switch">

   <dt>If the element also has an <code><a>itemscope</a></code> attribute</dt>

   <dd>

    <p>The value is the <a data-lt="concept item">item</a> created by the element.</p>

   </dd>


   <dt>If the element is a <code>meta</code> element</dt>

   <dd>

    <p>The value is the value of the element's <code title="attr-content">content</code> attribute,
    if any, or the empty string if there is no such attribute.</p>

   </dd>


   <dt>If the element is an <code>audio</code>, <code>embed</code>, <code>iframe</code>,
   <code>img</code>, <code>source</code>, <code>track</code>, or <code>video</code> element</dt>

   <dd>

    <p>The value is the <a>absolute URL</a> that results from
    <a href="#resolve-a-url" title="resolve a url">resolving</a> the value of the element's <code>src</code> attribute
    relative to the element at the time the attribute is set, or the empty string if there is no such attribute
    or if <a href="#resolve-a-url" title="resolve a url">resolving</a> it results in an error.</p>

   </dd>


   <dt>If the element is an <code>a</code>, <code>area</code>, or <code>link</code> element</dt>

   <dd>

    <p>The value is the <a>absolute URL</a> that results from
    <a href="#resolve-a-url" title="resolve a url">resolving</a> the value of the element's <code>href</code> attribute
    relative to the element at the time the attribute is set, or the empty string if there is no such
    attribute or if <a href="#resolve-a-url" title="resolve a url">resolving</a> it results in an error.</p>

   </dd>


   <dt>If the element is an <code>object</code> element</dt>

   <dd>

    <p>The value is the <a>absolute URL</a> that results from
    <a href="#resolve-a-url" title="resolve a url">resolving</a> the value of the element's <code>data</code> attribute
    relative to the element at the time the attribute is set, or the empty string if there is no such
    attribute or if <a href="#resolve-a-url" title="resolve a url">resolving</a> it results in an error.</p>

   </dd>


   <dt>If the element is a <code>data</code> element</dt>

   <dd>

    <p>The value is the value of the element's <code title="attr-data-value">value</code> attribute,
    if it has one, or the empty string otherwise.</p>

   </dd>


   <dt>If the element is a <code>meter</code> element</dt>

   <dd>

    <p>The value is the value of the element's <code title="attr-meter-value">value</code> attribute,
    if it has one, or the empty string otherwise.</p>

   </dd>


   <dt>If the element is a <code>time</code> element</dt>

   <dd>

    <p>The value is the element's <span>datetime value</span>.</p>

   </dd>


   <dt>Otherwise</dt>

   <dd>

    <p>The value is the element's <code>textContent</code>.</p>

   </dd>

  </dl>

  <p>The <dfn>URL property elements</dfn> are the <code>a</code>, <code>area</code>,
  <code>audio</code>, <code>embed</code>, <code>iframe</code>, <code>img</code>, <code>link</code>,
  <code>object</code>, <code>source</code>, <code>track</code>, and <code>video</code> elements.</p>

  <p>If a property's <a data-lt="property value">value</a>, as defined by the property's
  definition, is an <a>absolute URL</a>, the property must be specified using a
  <a data-lt="URL property elements">URL property element</a>.</p>

  <p class="note">These requirements do not apply just because a property value happens to match the
  syntax for a URL. They only apply if the property is explicitly defined as taking such a
  value.</p>

  <p class="example">For example, a book about the first moon landing <!-- 1969-07-20 --> could be
  called "mission:moon". A "title" property from a vocabulary that defines a title as being a string
  would not expect the title to be given in an <code>a</code> element, even though it looks like a
  <a>URL</a>. On the other hand, if there was a (rather narrowly scoped!) vocabulary for
  "books whose titles look like URLs" which had a "title" property defined to take a URL, then the
  property <em>would</em> expect the title to be given in an <code>a</code> element (or one of the
  other <a>URL property elements</a>), because of the requirement above.</p>
</section>

<section id="associating-names-with-items">
<h3>Associating names with items</h3>

  <p>To find <dfn data-lt="item properties">the properties of an item</dfn> defined by the element <var>root</var>,
  the user agent must run the following steps. These steps are also used to flag
  <a>microdata error</a>s.</p>

  <ol>

   <li><p>Let <var>results</var>, <var>memory</var>, and <var>pending</var> be
   empty lists of elements.</p></li>

   <li><p>Add the element <var>root</var> to <var>memory</var>.</p></li>

   <li><p>Add the child elements of <var>root</var>, if any, to <var>pending</var>.</p></li>

   <li><p>If <var>root</var> has an <code><a>itemref</a></code> attribute,
   <a data-lt="split a string on spaces">split the value of that <code>itemref</code> attribute on spaces</a>.
   For each resulting token <var>ID</var>, if there is an element in the document whose <a>ID</a> is <var>ID</var>,
   then add the first such element to <var>pending</var>.</p></li>

   <li><p><i>Loop</i>: If <var>pending</var> is empty, jump to the step labeled <i>end of
   loop</i>.</p></li>

   <li><p>Remove an element from <var>pending</var> and let <var>current</var> be
   that element.</p></li>

   <li><p>If <var>current</var> is already in <var>memory</var>, there is a
   <a>microdata error</a>; return to the step labeled <i>loop</i>.</p></li>

   <li><p>Add <var>current</var> to <var>memory</var>.</p></li>

   <li><p>If <var>current</var> does not have an
   <code><a>itemscope</a></code> attribute, then:
   add all the child elements of <var>current</var> to <var>pending</var>.</p></li>

   <li><p>If <var>current</var> has an
   <code><a>itemprop</a></code>
   attribute specified and has one or more <a href="#property-names">property names</a>, then add
   <var>current</var> to <var>results</var>.</p></li>

   <li><p>Return to the step labeled <i>loop</i>.</p></li>

   <li><p><i>End of loop</i>: Sort <var>results</var> in <a href="#tree-order">tree order</a>.</p></li>

   <li><p>Return <var>results</var>.</p></li>

  </ol>

  <p>A document must not contain any <a data-lt="concept item">items</a> for which the algorithm
  to find <a data-lt="item properties">the properties of an item</a> finds any
  <dfn>microdata error</dfn>.</p>

  <p>An <a data-lt="concept item">item</a> is a <dfn>top-level microdata item</dfn>
  if its element does not have an <code><a>itemprop</a></code> attribute.</p>

  <p>All <code><a>itemref</a></code> attributes in a <code>Document</code> must be such
  that there are no cycles in the graph formed from representing each <a data-lt="concept item">item</a>
  in the <code>Document</code> as a node in the graph and each <a lt="item properties">property</a> of an item whose
  <a data-lt="property value">value</a> is another item as an edge in the graph connecting those two items.</p>

  <!-- removed redundant requirement from above. But does this requirement serve any purpose? -->
  <p>A document must not contain any elements that have an <code><a>itemprop</a></code> attribute
  that would not be found to be a property of any of the <a data-lt="concept item">items</a>
  in that document were their <a data-lt="item properties">properties</a> all to be determined.</p>

  <div class="example">

   <p>In this example, a single license statement is applied to two works, using
   <code><a>itemref</a></code> from the items representing the works:</p>

   <pre>&lt;!DOCTYPE HTML&gt;
&lt;html&gt;
 &lt;head&gt;
  &lt;title&gt;Photo gallery&lt;/title&gt;
 &lt;/head&gt;
 &lt;body&gt;
  &lt;h1&gt;My photos&lt;/h1&gt;
  &lt;figure itemscope itemtype="http://n.whatwg.org/work" itemref="licenses"&gt;
   &lt;img itemprop="work" src="images/house.jpeg" alt="A white house, boarded up, sits in a forest."&gt;
   &lt;figcaption itemprop="title"&gt;The house I found.&lt;/figcaption&gt;
  &lt;/figure&gt;
  &lt;figure itemscope itemtype="http://n.whatwg.org/work" itemref="licenses"&gt;
   &lt;img itemprop="work" src="images/mailbox.jpeg" alt="Outside the house is a mailbox. It has a leaflet inside."&gt;
   &lt;figcaption itemprop="title"&gt;The mailbox.&lt;/figcaption&gt;
  &lt;/figure&gt;
  &lt;footer&gt;
   &lt;p id="licenses"&gt;All images licensed under the &lt;a itemprop="license"
   href="http://www.opensource.org/licenses/mit-license.php"&gt;MIT
   license&lt;/a&gt;.&lt;/p&gt;
  &lt;/footer&gt;
 &lt;/body&gt;
&lt;/html&gt;</pre>

   <p>The above results in two items with the type "<code>http://n.whatwg.org/work</code>",
   one with:</p>

   <dl class="brief">
    <dt>work
    </dt><dd><code>images/house.jpeg</code>
    </dd><dt>title
    </dt><dd>The house I found.
    </dd><dt>license
    </dt><dd><code>http://www.opensource.org/licenses/mit-license.php</code>
   </dd></dl>

   <p>...and one with:</p>

   <dl class="brief">
    <dt>work
    </dt><dd><code>images/mailbox.jpeg</code>
    </dd><dt>title
    </dt><dd>The mailbox.
    </dd><dt>license
    </dt><dd><code>http://www.opensource.org/licenses/mit-license.php</code>
   </dd></dl>

  </div>

</section>

<section id="microdata-and-other-namespaces">
<h3>Microdata and other namespaces</h3>

  <p>Currently, the <code><a>itemscope</a></code>, <code><a>itemprop</a></code>,
  and other microdata attributes are only defined for <a href="#html-elements">HTML elements</a>.
  This means that attributes with the literal names "<code>itemscope</code>", "<code>itemprop</code>", etc,
  do not cause microdata processing to occur on elements in other namespaces, such as SVG.</p>

  <div class="example">

   <p>Thus, in the following example there is only one item, not
   two.</p>

   <pre class="bad">&lt;p itemscope&gt;&lt;/p&gt; &lt;!-- this is an item (with no properties and no type) --&gt;
&lt;svg itemscope&gt;&lt;/svg&gt; &lt;!-- this is not, it's just an <code>svg</code> element with an invalid unknown attribute --&gt;</pre>

  </div>
</section>
</section>

<section id="converting-html-to-other-formats">
<h2>Converting HTML to other formats</h2>

<section id="json">
<h3>JSON</h3>

  <p>Given a list of nodes <var>nodes</var> in a <code>Document</code>, a user agent must
  run the following algorithm to extract the microdata from those nodes into a JSON form:</p>

  <ol>

   <li><p>Let <var>result</var> be an empty object.</p></li>

   <li><p>Let <var>items</var> be an empty array.</p></li>

   <li><p>For each <var>node</var> in <var>nodes</var>, check if the element is a
   <a>top-level microdata item</a>, and if it is then
   <a href="#get-the-object">get the object</a> for that element and add it to <var>items</var>.</p></li>

   <li><p>Add an entry to <var>result</var> called "<code>items</code>" whose
   value is the array <var>items</var>.</p></li>

   <li><p>Return the result of serializing <var>result</var> to JSON in the shortest
   possible way (meaning no whitespace between tokens, no unnecessary zero digits in numbers, and
   only using Unicode escapes in strings for characters that do not have a dedicated escape
   sequence), and with a lowercase "<code>e</code>" used, when appropriate, in the
   representation of any numbers. [[JSON]]</p></li>

  </ol>

  <p class="note">This algorithm returns an object with a single property that is an array, instead
  of just returning an array, so that it is possible to extend the algorithm in the future if
  necessary.</p>

  <p>When the user agent is to <dfn id="get-the-object">get the object</dfn> for an item <var>item</var>,
  potentially together with a list of elements <var>memory</var>, it must run the following
  substeps:</p>

  <ol>

   <li><p>Let <var>result</var> be an empty object.</p></li>

   <li><p>If no <var>memory</var> was passed to the algorithm, let <var>memory</var> be an empty list.</p></li>

   <li><p>Add <var>item</var> to <var>memory</var>.</p></li>

   <li><p>If the <var>item</var> has any <a href="#item-types">item types</a>, add an entry to <var>result</var>
   called "<code>type</code>" whose value is an array listing the
   <a href="#item-types">item types</a> of <var>item</var>, in the order they were specified on the
   <code><a>itemtype</a></code> attribute.</p>

   </li><li><p>If the <var>item</var> has a <a href="#global-identifier">global identifier</a>, add an entry to
   <var>result</var> called "<code>id</code>" whose value is the <a href="#global-identifier">global
   identifier</a> of <var>item</var>.</p></li>

   <li><p>Let <var>properties</var> be an empty object.</p></li>

   <li>

    <p>For each element <var>element</var> that has one or more <a href="#property-names">property names</a>
    and is one of <a data-lt="item properties">the properties of the item</a>
    <var>item</var>, in the order those elements are given by the algorithm that returns
    <a data-lt="item properties">the properties of an item</a>, run the following substeps:</p>

    <ol>

     <li><p>Let <var>value</var> be the
     <a>property value</a> of <var>element</var>.</p></li>

     <li><p>If <var>value</var> is an <a data-lt="concept item">item</a>, then:
     If <var>value</var> is in <var>memory</var>, then let <var>value</var> be
     the string "<code>ERROR</code>". Otherwise, <a href="#get-the-object">get the object</a> for
     <var>value</var>, passing a copy of <var>memory</var>, and then replace <var>value</var>
     with the object returned from those steps.</p></li>

     <li>

      <p>For each name <var>name</var> in <var>element</var>'s
      <a href="#property-names">property names</a>, run the following substeps:</p>

      <ol>

       <li><p>If there is no entry named <var>name</var> in <var>properties</var>,
       then add an entry named <var>name</var> to <var>properties</var> whose
       value is an empty array.</p></li>

       <li><p>Append <var>value</var> to the entry named <var>name</var> in <var>properties</var>.</p></li>

      </ol>

     </li>

    </ol>

   </li>

   <li><p>Add an entry to <var>result</var> called "<code>properties</code>" whose
   value is the object <var>properties</var>.</p></li>

   <li><p>Return <var>result</var>.</p></li>

  </ol>

  <div class="example">

   <p>For example, take this markup:</p>

   <pre>&lt;!DOCTYPE HTML&gt;
&lt;title&gt;My Blog&lt;/title&gt;
&lt;article itemscope itemtype="http://schema.org/BlogPosting"&gt;
 &lt;header&gt;
  &lt;h1 itemprop="headline"&gt;Progress report&lt;/h1&gt;
  &lt;p&gt;&lt;time itemprop="datePublished" datetime="2013-08-29"&gt;today&lt;/time&gt;&lt;/p&gt;
  &lt;link itemprop="url" href="?comments=0"&gt;
 &lt;/header&gt;
 &lt;p&gt;All in all, he's doing well with his swim lessons. The biggest thing was he had trouble
 putting his head in, but we got it down.&lt;/p&gt;
 &lt;section&gt;
  &lt;h1&gt;Comments&lt;/h1&gt;
  &lt;article itemprop="comment" itemscope itemtype="http://schema.org/UserComments" id="c1"&gt;
   &lt;link itemprop="url" href="#c1"&gt;
   &lt;footer&gt;
    &lt;p&gt;Posted by: &lt;span itemprop="creator" itemscope itemtype="http://schema.org/Person"&gt;
     &lt;span itemprop="name"&gt;Greg&lt;/span&gt;
    &lt;/span&gt;&lt;/p&gt;
    &lt;p&gt;&lt;time itemprop="commentTime" datetime="2013-08-29"&gt;15 minutes ago&lt;/time&gt;&lt;/p&gt;
   &lt;/footer&gt;
   &lt;p&gt;Ha!&lt;/p&gt;
  &lt;/article&gt;
  &lt;article itemprop="comment" itemscope itemtype="http://schema.org/UserComments" id="c2"&gt;
   &lt;link itemprop="url" href="#c2"&gt;
   &lt;footer&gt;
    &lt;p&gt;Posted by: &lt;span itemprop="creator" itemscope itemtype="http://schema.org/Person"&gt;
     &lt;span itemprop="name"&gt;Charlotte&lt;/span&gt;
    &lt;/span&gt;&lt;/p&gt;
    &lt;p&gt;&lt;time itemprop="commentTime" datetime="2013-08-29"&gt;5 minutes ago&lt;/time&gt;&lt;/p&gt;
   &lt;/footer&gt;
   &lt;p&gt;When you say "we got it down"...&lt;/p&gt;
  &lt;/article&gt;
 &lt;/section&gt;
&lt;/article&gt;</pre>

   <p>It would be turned into the following JSON by the algorithm above (supposing that the page's
   URL was <code>http://blog.example.com/progress-report</code>):</p>

   <pre>{
  "items": [
    {
      "type": [ "http://schema.org/BlogPosting" ],
      "properties": {
        "headline": [ "Progress report" ],
        "datePublished": [ "2013-08-29" ],
        "url": [ "http://blog.example.com/progress-report?comments=0" ],
        "comment": [
          {
            "type": [ "http://schema.org/UserComments" ],
            "properties": {
              "url": [ "http://blog.example.com/progress-report#c1" ],
              "creator": [
                {
                  "type": [ "http://schema.org/Person" ],
                  "properties": {
                    "name": [ "Greg" ]
                  }
                }
              ],
              "commentTime": [ "2013-08-29" ]
            }
          },
          {
            "type": [ "http://schema.org/UserComments" ],
            "properties": {
              "url": [ "http://blog.example.com/progress-report#c2" ],
              "creator": [
                {
                  "type": [ "http://schema.org/Person" ],
                  "properties": {
                    "name": [ "Charlotte" ]
                  }
                }
              ],
              "commentTime": [ "2013-08-29" ]
            }
          }
        ]
      }
    }
  ]
}</pre>

  </div>
</section>
  </section>

  <section id="other-changes-to-html5">
  <h2>Other changes to HTML5</h2>

  <section id="content-models">
  <h3>Content models</h3>

  <p>If the <code><a>itemprop</a></code> attribute is
  present on <code>link</code> or <code>meta</code>, they are
  <a href="#flow-content">flow content</a> and <a href="#phrasing-content">phrasing content</a>. The
  <code>link</code> and <code>meta</code> elements may be used where
  <a href="#phrasing-content">phrasing content</a> is expected if the
  <code><a>itemprop</a></code> attribute is present.</p>

  <p>If a <code>link</code> element has an
    <code><a>itemprop</a></code>
    attribute, the <code title="attr-link-rel">rel</code> attribute may be omitted.</p>

  <p>If a <code>meta</code> element has an <code><a>itemprop</a></code>
  attribute, the <code title="attr-meta-name">name</code>, <code title="attr-meta-http-equiv">http-equiv</code>, and
  <code title="attr-meta-charset">charset</code> attributes must be omitted, and the
  <code title="attr-meta-content">content</code> attribute must be present.</p>

  <p>If the <code><a>itemprop</a></code> is specified
  on an <code>a</code> or <code>area</code> element, then the <code title="attr-hyperlink-href">href</code> attribute must also be
  specified.</p>

  <p>If the <code><a>itemprop</a></code> is specified
  on an <code>iframe</code> element, then the <code title="attr-iframe-src">data</code> attribute must also be
  specified.</p>

  <p>If the <code><a>itemprop</a></code> is specified
  on an <code>embed</code> element, then the <code title="attr-embed-src">data</code> attribute must also be
  specified.</p>

  <p>If the <code><a>itemprop</a></code> is specified
  on an <code>object</code> element, then the <code title="attr-object-data">data</code> attribute must also be
  specified.</p>

  <p>If the <code><a>itemprop</a></code> is specified
  on a <span>media element</span>, then the <code title="attr-media-src">src</code> attribute must also be
  specified.</p>
<!--/YYY-->
  </section>


  </section>

  <section id="i18n-considerations">
  <h2>Internationalisation and localisation</h2>
  <p><i>This section is not normative</i></p>
  <p>Machine-readable data may be presented to users, for example by search engines. Identifying content that should,
  or should not, be translated, would be helpful but currently microdata strips markup. It is possible to use XMLLiterals in
  RDFa to ensure that markup is kept.</p>
  <p>Vocabulary design is difficult. Different languages and cultures present view ambiguity differently:
  two terms with different meanings in one situation may be most naturally translated by a single term that has both meanings,
  or a single term may have two natural translations. When developing for localisation, it is important to provide
  sufficient contextual information about terms in a vocabulary to enable accurate translation.</p>
  </section>

  <section id="privacy-considerations">
  <h2>Privacy Considerations</h2>
  <p><i>This section is not normative</i></p>
  <p>Microdata does not generally interact with personally identifying information, being a static document format.
  It is possible that information is more clearly identified, and thus to record personally identifying information
  more explicitly, however this is not a new possibility and can be achieved just as easily without microdata.</p>
  </section>

  <section id="security-considerations">
  <h2>Security Considerations</h2>
  <p><i>This section is not normative</i></p>
  <p>Microdata does not generally interact with browsers, being a static document format that lacks any DOM interface.
  Microdata to makes information machine-readable, but does not automatically include provenance information for the statements
  it encodes. Processors of microdata should consider the trustworthiness of sources they use, including the possibility
  that data is no longer accurate, and whether the connection over which the data was gathered is secure.</p>
  </section>

  <section id="iana">
<h2>IANA considerations</h2>

  <!-- http://www.w3.org/2002/06/registering-mediatype.html -->

  <h1 id="application/microdata+json"><dfn><code>application/microdata+json</code></dfn></h1>


  <p>This registration is for community review and will be submitted
  to the IESG for review, approval, and registration with IANA.</p>

  <!--
   To: ietf-types@iana.org
   Subject: Registration of media type application/microdata+json
  -->

  <dl>
   <dt>Type name:</dt>
   <dd>application</dd>
   <dt>Subtype name:</dt>
   <dd>microdata+json</dd>
   <dt>Required parameters:</dt>
   <dd>Same as for <code>application/json</code> [[JSON]]</dd>
   <dt>Optional parameters:</dt>
   <dd>Same as for <code>application/json</code> [[JSON]]</dd>
   <dt>Encoding considerations:</dt>
   <dd>8bit (always UTF-8)</dd>
<!--ADD-TOPIC:Security-->
   <dt>Security considerations:</dt>
   <dd>Same as for <code>application/json</code> [[JSON]]</dd>
<!--REMOVE-TOPIC:Security-->
   <dt>Interoperability considerations:</dt>
   <dd>Same as for <code>application/json</code> [[JSON]]</dd>
   <dt>Published specification:</dt>
   <dd>
    Labeling a resource with the
    <code><a href="#application/microdata+json">application/microdata+json</a></code> type asserts that the
    resource is a JSON text that consists of an object with a single
    entry called "<code>items</code>" consisting of an array
    of entries, each of which consists of an object with an entry
    called "<code>id</code>" whose value is a string, an
    entry called "<code>type</code>" whose value is another
    string, and an entry called "<code>properties</code>"
    whose value is an object whose entries each have a value
    consisting of an array of either objects or strings, the objects
    being of the same form as the objects in the aforementioned "<code>items</code>" entry.
    Thus, the relevant specifications
    are the JSON specification and this specification. [[JSON]]
   </dd>
   <dt>Applications that use this media type:</dt>
   <dd>
    <p>Applications that transfer data intended for use with HTML's microdata feature, especially in
    the context of drag-and-drop, are the primary application class for this type.</p>
   </dd>
   <dt>Additional information:</dt>
   <dd>
    <dl>
     <dt>Magic number(s):</dt>
     <dd>Same as for <code>application/json</code> [[JSON]]</dd>
     <dt>File extension(s):</dt>
     <dd>Same as for <code>application/json</code> [[JSON]]</dd>
     <dt>Macintosh file type code(s):</dt>
     <dd>Same as for <code>application/json</code> [[JSON]]</dd>
    </dl>
   </dd>
   <dt>For further information:</dt>
   <dd><a href="https://github.com/w3c/microdata/">https://github.com/w3c/microdata/</a></dd>
   <dt>Intended usage:</dt>
   <dd>Common</dd>
   <dt>Restrictions on usage:</dt>
   <dd>No restrictions apply.</dd>
   <dt>Author:</dt>
   <dd>W3C</dd>
   <dt>Change controller:</dt>
   <dd>W3C</dd>
  </dl>

  <p>Fragment identifiers used with
  <code><a href="#application/microdata+json">application/microdata+json</a></code> resources have the same
  semantics as when used with <code>application/json</code> (namely,
  at the time of writing, no semantics at all). [[JSON]]</p>


  </section>

  <section id="changes">
  <h2>Changes</h2>

<<<<<<< HEAD
  <p>Changes made between this version and the <a href="@@">First Public Working Draft</a>.</p>

  <ul>
   <li>Remove drag and drop, as it is not implemented in current browsers.</li>
=======
  <p>Changes made between the <a href="https://www.w3.org/TR/2017/WD-microdata-20170504/">First Public Working Draft</a> and the
  <a href="http://www.w3.org/TR/2013/NOTE-microdata-20131029/">23 October 2013 W3C Note</a></p>

  <ul>
   <li>Added sections for <a href="i18n-considerations">Internationalisation and localisation</a>, <a href="#privacy-considerations">Privacy</a>, and <a href="#security-considerations">Security Considerations</a>.
>>>>>>> 2ef53532
  </ul>

  <p>Changes made between the <a href="https://www.w3.org/TR/2017/WD-microdata-20170504/">First Public Working Draft</a> and the
  <a href="http://www.w3.org/TR/2013/NOTE-microdata-20131029/">23 October 2013 W3C Note</a></p>

  <ul>
   <li>Remove DOM API. This API has been removed from browsers that did implement it.</li>
   <li>Remove unused references</li>
  </ul>

</section>

  <section id="acknowledgements">
  <h2>Acknowledgements</h2>

  <p>The original specification for Microdata was developed by Ian Hickson.
  Uptake has been substantially been driven by its use for the schema.org vocabulary.</p>

  <p>The current editors would like to thank the following people for direct contributions to their work:</p>

  <p>
Gregg Kellogg,
Ivan Herman,
Tab Atkins,
Xiaoqian Wu.
  </p>

  </section>
  
</body></html><|MERGE_RESOLUTION|>--- conflicted
+++ resolved
@@ -99,23 +99,7 @@
 
   <p>This specification relies on the HTML specification to define the individual the following terms: [[!HTML52]]</p>
 
-<<<<<<< HEAD
-  <p>HTML defines the terms <dfn>space characters</dfn>, <dfn>split a string on spaces</dfn>,
-  and <dfn id="prefix-match">prefix match</dfn>.</p>
-
-  <p>HTML defines the meaning of the term <dfn>HTML elements</dfn>, as
-  well as all the elements referenced in this specification. In the context of content models it defines the terms
-  <dfn>flow content</dfn> and <dfn>phrasing content</dfn>. It also defines what an element's
-  <dfn>ID</dfn> or <dfn id="language">language</dfn> is in HTML.</p>
-
-  <p>HTML defines a set of <dfn>global attributes</dfn> and the concepts of a <dfn>boolean attribute</dfn>, and an
-  <dfn>unordered set of unique space-separated tokens</dfn>,
-  </p>
-
-  <p>HTML defines what <dfn id="the-document's-current-address">the document's current address</dfn>
-  is.</p>
-
-=======
+
   <ul>
    <li><dfn>space characters</dfn></dt>, <dfn>split a string on spaces</dfn>, and an
      <dfn>unordered set of unique space-separated tokens</dfn>.</li>
@@ -123,7 +107,7 @@
    <li>An element's <dfn>ID</dfn> and <dfn id="language">language</dfn>.</li>
    <li><dfn>flow content</dfn> and <dfn>phrasing content</dfn>.</li>
   </ul>
->>>>>>> 2ef53532
+
 
   </section>
 
@@ -1521,18 +1505,14 @@
   <section id="changes">
   <h2>Changes</h2>
 
-<<<<<<< HEAD
-  <p>Changes made between this version and the <a href="@@">First Public Working Draft</a>.</p>
-
-  <ul>
-   <li>Remove drag and drop, as it is not implemented in current browsers.</li>
-=======
+
+
   <p>Changes made between the <a href="https://www.w3.org/TR/2017/WD-microdata-20170504/">First Public Working Draft</a> and the
   <a href="http://www.w3.org/TR/2013/NOTE-microdata-20131029/">23 October 2013 W3C Note</a></p>
 
   <ul>
    <li>Added sections for <a href="i18n-considerations">Internationalisation and localisation</a>, <a href="#privacy-considerations">Privacy</a>, and <a href="#security-considerations">Security Considerations</a>.
->>>>>>> 2ef53532
+   <li>Remove drag and drop, as it is not implemented in current browsers.</li>
   </ul>
 
   <p>Changes made between the <a href="https://www.w3.org/TR/2017/WD-microdata-20170504/">First Public Working Draft</a> and the
